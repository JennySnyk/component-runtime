--- conflicted
+++ resolved
@@ -41,14 +41,10 @@
 ** The layout of the component and the configuration that the end-user will need to provide when using the component, defined by a `Configuration` class.
 * Output components: Send the processed data to a defined destination. An output component is made of:
 ** The execution logic of the component, describing how to process each records or batches of records it receives. This logic is defined in an `Output` class. Unlike processors, output components are the last components of the execution and return no data.
-<<<<<<< HEAD
 ** The layout of the component and the configuration that the end-user will need to provide when using the component, defined by a `Configuration` class. All input components must have a dataset specified in their configuration, and every dataset must use a datastore.
 * Standalone components: Make a call to the service or run a query on the database. A standalone component is made of:
 ** The execution logic of the component, represented by a `DriverRunner` class.
 ** The layout of the component and the configuration that the end-user will need to provide when using the component, defined by a `Configuration` class. All input components must have a datastore or dataset specified in their configuration, and every dataset must use a datastore.
-=======
-** The layout of the component and the configuration that the end-user will need to provide when using the component, defined by a `Configuration` class. All output components must have a dataset specified in their configuration, and every dataset must use a datastore.
->>>>>>> ea8c6d5f
 
 The following example shows the different classes of an input components in a multi-component development project:
 
